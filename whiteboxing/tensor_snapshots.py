<<<<<<< HEAD
EXPERIMENTS_FOLDER = "/home/oefe/Code/SymmetryLens/ablation_study3"

EXP_NAME = "ablated:[]"
EPOCH = 2900
=======
EXPERIMENTS_FOLDER = "/home/onur/Code/SymmetryLens/sensitivity_analysis"

EXP_NAME = "exp4"
EPOCH = 3999
>>>>>>> 0243083e
import numpy as np
import sys
import os
import random

os.environ["CUDA_VISIBLE_DEVICES"] = ""

from symmetry_lens import *

import seaborn as sns
import pandas as pd
import matplotlib.pyplot as plt
from os.path import join, exists
from os import makedirs
import tensorflow as tf
import shutil
from scipy.linalg import logm
from sklearn.feature_selection import mutual_info_regression
from scipy.stats import differential_entropy
from matplotlib.ticker import FormatStrFormatter
from matplotlib.ticker import StrMethodFormatter
import json
from matplotlib.ticker import MaxNLocator, MultipleLocator

TRANSLATION_DIRECTION_LEFT_TO_RIGHT = 0
TRANSLATION_DIRECTION_RIGHT_TO_LEFT = 1
RESOLUTION_FILTER_POLARITY_NEGATIVE = 0
RESOLUTION_FILTER_POLARITY_POSITIVE = 1

TRANSLATION_DIRECTION = TRANSLATION_DIRECTION_LEFT_TO_RIGHT
RESOLUTION_FILTER_POLARITY = RESOLUTION_FILTER_POLARITY_NEGATIVE

sns.set_theme(
    style="whitegrid",
    rc={
        'text.color': 'black',         # Set overall text color
        'axes.labelsize': 39,             # Font size for x and y labels
        'axes.labelcolor': 'black',    # Color for x and y labels
        'axes.titlesize': 48,             # Font size for the plot title
        'axes.titlecolor': 'black',    # Color for the plot title
        'legend.fontsize': 39,            # Font size for legend texts
        'legend.edgecolor': 'black',   # (Optional) Legend edge color
        'xtick.labelsize': 30,            # Font size for x-axis tick labels
        'xtick.color': 'black',        # Color for x-axis tick labels
        'ytick.labelsize': 30,            # Font size for y-axis tick labels
        'ytick.color': 'black',        # Color for y-axis tick labels
    }
)

def read_json(file_path):
    try:
        with open(file_path, 'r') as file:
            data = json.load(file)
            return data
    except FileNotFoundError:
        print(f"File not found: {file_path}")
        return None
    except json.JSONDecodeError:
        print(f"Error decoding JSON from the file: {file_path}")
        return None
    
def _load_experiment_specs():
    specs_path = join(EXPERIMENTS_FOLDER, EXP_NAME, "specs.json")
    return read_json(specs_path)
    

def _get_model_dir(epoch=EPOCH):
    return join(EXPERIMENTS_FOLDER, EXP_NAME, "epochs", "ep{}.h5".format(epoch))

def _get_snapshot_dir(epoch=EPOCH):
    return join(EXPERIMENTS_FOLDER, EXP_NAME, "tensor_snapshots", "ep{}".format(epoch))

def read_json(file_path):
    try:
        with open(file_path, 'r') as file:
            data = json.load(file)
            return data
    except FileNotFoundError:
        print(f"File not found: {file_path}")
        return None
    except json.JSONDecodeError:
        print(f"Error decoding JSON from the file: {file_path}")
        return None
    
def _load_experiment_specs():
    specs_path = join(EXPERIMENTS_FOLDER, EXP_NAME, "specs.json")
    return read_json(specs_path)

def _make_output_dirs(epoch=EPOCH):
    if exists(_get_snapshot_dir(epoch=epoch)):
        shutil.rmtree(_get_snapshot_dir(epoch=epoch))

    makedirs(_get_snapshot_dir(epoch=epoch), exist_ok=True)

def _plot_matrix_comparison(ideal_matrix, learned_matrix, save_path):
    n_timesteps = np.shape(ideal_matrix)[0]
        
    component_labels = np.arange(start=0, stop=n_timesteps)
    interval = 1 + n_timesteps // 4
    xtick_labels = np.where(component_labels % interval == 0, component_labels.astype(str), "")
    ytick_labels = np.where(component_labels % interval == 0, component_labels.astype(str), "")
    
    # Calculate the error matrix (difference between ideal and learned matrices)
    error_matrix = ideal_matrix - learned_matrix
    error_values = error_matrix.flatten()

    # Create a figure with subplots
    fig, axes = plt.subplots(2, 2, figsize=(16, 12))
    
    # Determine symmetric color limits based on the largest absolute value in ideal_matrix
    mag = np.max(np.abs(ideal_matrix))

    # ---- Ideal matrix ----
    sns.heatmap(
        ideal_matrix,
        ax=axes[0, 0],
        cmap=sns.color_palette("RdBu_r", as_cmap=True),
        vmin=-mag,
        vmax=mag,
        xticklabels=xtick_labels,
        yticklabels=ytick_labels,
        # Force symmetric ticks and consistent formatting
        cbar=True,
        cbar_kws={
            "ticks": np.linspace(-mag, mag, 5),      # e.g., 5 ticks from -mag to +mag
            "format": StrMethodFormatter("{x:+.2f}") # show +/- sign with 2 decimals
        }
    )
    axes[0, 0].set_title("Ideal", pad=12)
    axes[0, 0].set_xlabel("")
    axes[0, 0].set_ylabel("")

    # ---- Learned matrix ----
    sns.heatmap(
        learned_matrix,
        ax=axes[0, 1],
        cmap=sns.color_palette("RdBu_r", as_cmap=True),
        vmin=-mag,
        vmax=mag,
        xticklabels=xtick_labels,
        yticklabels=ytick_labels,
        cbar=True,
        cbar_kws={
            "ticks": np.linspace(-mag, mag, 5),
            "format": StrMethodFormatter("{x:+.2f}")
        }
    )
    axes[0, 1].set_title("Learned", pad=12)
    axes[0, 1].set_xlabel("")
    axes[0, 1].set_ylabel("")
    
    # ---- Error matrix ----
    # Because your error_matrix is already constrained to [-0.5, 0.5], specify those ticks:
    sns.heatmap(
        error_matrix,
        ax=axes[1, 0],
        cmap=sns.color_palette("RdBu_r", as_cmap=True),
        vmin=-1.01,
        vmax=1.01,
        xticklabels=xtick_labels,
        yticklabels=ytick_labels,
        cbar=True,
        cbar_kws={
            "ticks": np.linspace(-1.0, 1.0, 7),
            "format": StrMethodFormatter("{x:+.2f}")
        }
    )
    axes[1, 0].set_title("Error", pad=12)
    axes[1, 0].set_xlabel("")
    axes[1, 0].set_ylabel("")
    
    # ---- Error histogram ----
    sns.histplot(
        error_values, 
        ax=axes[1, 1],
        kde=False,
        binwidth=0.05,
        color=sns.color_palette("Blues")[4]
    )
    axes[1, 1].set_xlim(-1.0, 1.0)
    axes[1, 1].set_title("Error Histogram", pad=12)
    axes[1, 1].set_xlabel("")
    axes[1, 1].set_ylabel("")
    
    # Adjust layout
    plt.tight_layout()
    
    # Save the figure
    plt.savefig(save_path, format='png', dpi=300)
    plt.close()

def _matrix_cosine_similarity(A, B):
    return np.sum(A * B, axis=(0,1)) / (np.linalg.norm(A) * np.linalg.norm(B))

def _parse_learned_generator(epoch=EPOCH):
    model.load_weights(_get_model_dir(epoch=epoch))
    learned_generator = model._group_convolution_layer._generator
    learned_generator = learned_generator.numpy()
    return learned_generator

def _parse_group_convolution_matrix(epoch=EPOCH):
    lm = model._group_convolution_layer._lifting_map
    lm = lm.numpy()
    return lm

def _find_ideal_circulant_translation_generator(learned_generator, circulant=False):
    n = np.shape(learned_generator)[0]
    
    row_idxs = np.arange(0, n)[np.newaxis, :]
    col_idxs = np.arange(0, n)[:, np.newaxis]
    
    if circulant: 
        left_shift = np.where(((row_idxs+1) - col_idxs) % n == 0, 1, 0)
        right_shift = np.where((row_idxs - (col_idxs +1)) % n == 0, 1, 0)
    else:
        left_shift = np.where(row_idxs+1 == col_idxs, 1, 0)
        right_shift = np.where(row_idxs == col_idxs +1, 1, 0)
    
    sl = _matrix_cosine_similarity(left_shift, learned_generator)
    sr = _matrix_cosine_similarity(right_shift, learned_generator)
    
    if sl > sr:
        return left_shift
    else:
        return right_shift

def _find_ideal_group_convolution_matrix(learned_group_convolution_matrix):
    n = np.shape(learned_generator)[0]
    
    row_idxs = np.arange(0, n)[np.newaxis, :]
    col_idxs = np.arange(0, n)[:, np.newaxis]
    
    reverting = np.where(row_idxs == col_idxs, 1, 0)
    identity = np.where(row_idxs + col_idxs == n, 1, 0)

    sr = _matrix_cosine_similarity(reverting, learned_group_convolution_matrix)
    si = _matrix_cosine_similarity(identity, learned_group_convolution_matrix)
    
    if np.abs(sr) > np.abs(si):
        if sr > 0.:
            return reverting
        else:
            return -reverting
    else:
        if si > 0.:
            return identity
        else:
            return -identity

specs = _load_experiment_specs()
<<<<<<< HEAD
# Create model and load weights.
x_init = np.random.normal(size=(specs["data_generator_params"]["batch_size"], 
                                specs["data_generator_params"]["waveform_timesteps"], 
                                1))

model = create_model(zero_padding_size=specs["data_generator_params"]["waveform_timesteps"],
                     use_zero_padding=specs["model_params"]["use_zero_padding"],
                     conditional_probability_estimator_hidden_layer_size=specs["model_params"]["conditional_probability_estimator_hidden_layer_size"],
=======

use_zero_padding = specs["model_params"]["use_zero_padding"]
batch_size = specs["data_generator_params"]["batch_size"]
waveform_timesteps = specs["data_generator_params"]["waveform_timesteps"]

# Create model and load weights.
x_init = np.random.normal(size=(batch_size, waveform_timesteps, 1))
model = create_model(zero_padding_size=waveform_timesteps,
                     use_zero_padding=use_zero_padding,
                     conditional_probability_estimator_hidden_layer_size = waveform_timesteps*16,
>>>>>>> 0243083e
                     num_uniformity_scales=1)
model.compile()
model(x_init)

learned_generator = _parse_learned_generator()
<<<<<<< HEAD
if specs["model_params"]["use_zero_padding"]:
    learned_generator = learned_generator[specs["data_generator_params"]["waveform_timesteps"]:-specs["data_generator_params"]["waveform_timesteps"], 
                                          specs["data_generator_params"]["waveform_timesteps"]:-specs["data_generator_params"]["waveform_timesteps"]]
=======

if use_zero_padding:
    learned_generator = learned_generator[waveform_timesteps:-waveform_timesteps, 
                                          waveform_timesteps:-waveform_timesteps]
>>>>>>> 0243083e

group_convolution_matrix = _parse_group_convolution_matrix()
    
ideal_generator = _find_ideal_circulant_translation_generator(learned_generator, circulant=False)
ideal_group_convolution_matrix = _find_ideal_group_convolution_matrix(group_convolution_matrix)

cosine_similarity = _matrix_cosine_similarity(learned_generator, ideal_generator)

print(f"Cosine similarity: {_matrix_cosine_similarity(learned_generator, ideal_generator)}")

_make_output_dirs()
_plot_matrix_comparison(ideal_generator, 
                        learned_generator, 
                        join(_get_snapshot_dir(), f"generator_comparison.png"))

_plot_matrix_comparison(ideal_group_convolution_matrix, 
                        group_convolution_matrix, 
                        join(_get_snapshot_dir(), f"group_convolution_matrix_comparison.png"))


<|MERGE_RESOLUTION|>--- conflicted
+++ resolved
@@ -1,14 +1,7 @@
-<<<<<<< HEAD
 EXPERIMENTS_FOLDER = "/home/oefe/Code/SymmetryLens/ablation_study3"
 
 EXP_NAME = "ablated:[]"
 EPOCH = 2900
-=======
-EXPERIMENTS_FOLDER = "/home/onur/Code/SymmetryLens/sensitivity_analysis"
-
-EXP_NAME = "exp4"
-EPOCH = 3999
->>>>>>> 0243083e
 import numpy as np
 import sys
 import os
@@ -259,7 +252,11 @@
             return -identity
 
 specs = _load_experiment_specs()
-<<<<<<< HEAD
+
+use_zero_padding = specs["model_params"]["use_zero_padding"]
+batch_size = specs["data_generator_params"]["batch_size"]
+waveform_timesteps = specs["data_generator_params"]["waveform_timesteps"]
+
 # Create model and load weights.
 x_init = np.random.normal(size=(specs["data_generator_params"]["batch_size"], 
                                 specs["data_generator_params"]["waveform_timesteps"], 
@@ -268,33 +265,22 @@
 model = create_model(zero_padding_size=specs["data_generator_params"]["waveform_timesteps"],
                      use_zero_padding=specs["model_params"]["use_zero_padding"],
                      conditional_probability_estimator_hidden_layer_size=specs["model_params"]["conditional_probability_estimator_hidden_layer_size"],
-=======
-
-use_zero_padding = specs["model_params"]["use_zero_padding"]
-batch_size = specs["data_generator_params"]["batch_size"]
-waveform_timesteps = specs["data_generator_params"]["waveform_timesteps"]
-
-# Create model and load weights.
 x_init = np.random.normal(size=(batch_size, waveform_timesteps, 1))
 model = create_model(zero_padding_size=waveform_timesteps,
                      use_zero_padding=use_zero_padding,
                      conditional_probability_estimator_hidden_layer_size = waveform_timesteps*16,
->>>>>>> 0243083e
                      num_uniformity_scales=1)
 model.compile()
 model(x_init)
 
 learned_generator = _parse_learned_generator()
-<<<<<<< HEAD
 if specs["model_params"]["use_zero_padding"]:
     learned_generator = learned_generator[specs["data_generator_params"]["waveform_timesteps"]:-specs["data_generator_params"]["waveform_timesteps"], 
                                           specs["data_generator_params"]["waveform_timesteps"]:-specs["data_generator_params"]["waveform_timesteps"]]
-=======
 
 if use_zero_padding:
     learned_generator = learned_generator[waveform_timesteps:-waveform_timesteps, 
                                           waveform_timesteps:-waveform_timesteps]
->>>>>>> 0243083e
 
 group_convolution_matrix = _parse_group_convolution_matrix()
     
