import tensorflow as tf
import numpy as np
import multiprocessing
import time
import sys
import os
import json
from symmetry_lens import *
from os import makedirs
from os.path import join, exists
from shutil import rmtree
import numpy as np
import argparse
from SALib.sample import morris as morris_sample
from SALib.analyze import morris as morris_analyze
import pandas as pd
import argparse

NUM_PROCESS_PER_GPUS = [9, 9, 9, 9]

NUM_TRAINING_EPOCHS = 4000
BATCH_SIZE = 2520
OUTPUT_REPRESENTATION = "natural"
SYNTHETIC_DATASET_FEATURES = [
    {
        "type": "gaussian",
        "scale_min": 0.2,
        "scale_max": 1.0,
        "amplitude_min": 0.5,
        "amplitude_max": 1.5
    }
]
WAVEFORM_TIMESTEPS = 7
USE_ZERO_PADDING = True
USE_CIRCULANT_TRANSLATIONS = False
BASE_FOLDER = "sensitivity_analysis_circulant"

def get_exp_dir(exp_name):
    model_dir = join(BASE_FOLDER, exp_name)
    return model_dir


def get_model_weights_saving_dir(exp_name):
    model_dir = join(BASE_FOLDER, exp_name, "epochs")
    return model_dir


def set_visible_gpu(gpu_index):
    gpus = tf.config.experimental.list_physical_devices("GPU")
    if not gpus:
        raise RuntimeError("No GPUs found.")

    if gpu_index >= len(gpus):
        raise ValueError(f"Invalid GPU index: {gpu_index}. Available GPUs: {len(gpus)}")

    try:
        tf.config.experimental.set_visible_devices(gpus[gpu_index], "GPU")
        tf.config.experimental.set_memory_growth(gpus[gpu_index], True)
        print(f"Using GPU: {gpus[gpu_index]}")
    except RuntimeError as e:
        print(e)


def wait_for_gpu_initialization(gpu_index):
    while True:
        try:
            # Try to create a small tensor on the GPU to force initialization
            with tf.device(f"/GPU:{gpu_index}"):
                tf.constant([1.0, 2.0, 3.0])
            print(f"GPU {gpu_index} initialized successfully.")
            break
        except RuntimeError as e:
            print(f"Waiting for GPU {gpu_index} to initialize...")
            time.sleep(1)


def save_experiment_specs(exp_name, exp_specs, base_folder=BASE_FOLDER):
    # Create a folder for the experiment
    exp_folder = os.path.join(base_folder, exp_name)

    # Save the experiment specifications to a JSON file
    exp_file_path = os.path.join(exp_folder, "specs.json")
    with open(exp_file_path, "w") as f:
        # Convert any numpy arrays to lists before saving
        def convert(obj):
            if isinstance(obj, np.ndarray):
                return obj.tolist()
            if isinstance(obj, np.float64):
                return float(obj)
            return obj

        json.dump(exp_specs, f, default=convert, indent=4)
        
def load_experiment_specs(exp_name, base_folder=BASE_FOLDER):
    # Create a folder for the experiment
    exp_folder = os.path.join(base_folder, exp_name)

    # Save the experiment specifications to a JSON file
    exp_file_path = os.path.join(exp_folder, "specs.json")
    with open(exp_file_path, "r") as f:
        # Convert any numpy arrays to lists before saving
        def convert(obj):
            if isinstance(obj, np.ndarray):
                return obj.tolist()
            if isinstance(obj, np.float64):
                return float(obj)
            return obj
        
        specs = json.load(f)
        return specs
        
def train_model(exp_name, exp_specs, gpu_index):
    exp_dir = get_exp_dir(exp_name)
    if exists(exp_dir):
        rmtree(exp_dir)

    makedirs(exp_dir, exist_ok=True)  
    
    log_folder = os.path.join("sensitivity_analysis", exp_name)
    sys.stdout = open(os.path.join(log_folder, f"training_log.txt"), "w", buffering=1)
    sys.stderr = open(
        os.path.join(log_folder, f"training_error_log.txt"), "w", buffering=1
    )

    set_visible_gpu(gpu_index)
    wait_for_gpu_initialization(gpu_index)
    save_experiment_specs(exp_name, exp_specs)

    model = create_model(**exp_specs["model_params"])
    data_generator = make_data_generator(**exp_specs["data_generator_params"])
    
    makedirs(get_model_weights_saving_dir(exp_name), exist_ok=True)

    train(
        model,
        data_generator=data_generator,
        saving_dir=get_model_weights_saving_dir(exp_name),
        num_training_batches=exp_specs["num_training_batches"],
        epochs=exp_specs["training_duration_in_epochs"],
        model_optimizer_starting_lr=exp_specs["model_optimizer_starting_lr"],
        model_optimizer_ending_lr=exp_specs["model_optimizer_ending_lr"],
        estimators_optimizer_starting_lr=exp_specs["estimators_optimizer_starting_lr"],
        estimators_optimizer_ending_lr=exp_specs["estimators_optimizer_ending_lr"],
        model_loss_coeffs=exp_specs["model_loss_coeffs"],
        estimator_loss_coeffs=exp_specs["estimator_loss_coeffs"],
    )

    print(f"Model for experiment {exp_name} trained on GPU {gpu_index}")
    
def find_gpu_index(process_index):
    gpu_index = -1
    for i in range(4):
        if sum(NUM_PROCESS_PER_GPUS[0 : i + 1]) > process_index:
            gpu_index = i
            break

    if gpu_index != -1:
        return gpu_index
    else:
        raise RuntimeError("GPU process capacity have been exceeded.")


def distribute_experiments(experiments):
    tasks = []
    for i, (exp_name, exp_specs) in enumerate(experiments.items()):
        gpu_index = find_gpu_index(i)
        tasks.append((exp_name, exp_specs, gpu_index))

    return tasks

def matrix_cosine_similarity(A, B):
    return np.sum(A * B, axis=(0, 1)) / (np.linalg.norm(A) * np.linalg.norm(B))

def get_model_path(exp_name, epoch):
    return join(BASE_FOLDER, exp_name, "epochs", "ep{}.h5".format(epoch))

def parse_generator_matrix(model, exp_name, epoch):
    model.load_weights(get_model_path(exp_name=exp_name, epoch=epoch))
    lm = model._group_convolution_layer._generator
    lm = lm.numpy()
    return lm

def parse_group_convolution_matrix(model, exp_name, epoch):
    model.load_weights(get_model_path(exp_name=exp_name, epoch=epoch))
    lm = model._group_convolution_layer._lifting_map
    lm = lm.numpy()
    return lm

def find_ideal_translation_generator(learned_generator, circulant=False):
    n = np.shape(learned_generator)[0]
    
    row_idxs = np.arange(0, n)[np.newaxis, :]
    col_idxs = np.arange(0, n)[:, np.newaxis]
    
    if circulant: 
        left_shift = np.where(np.mod(((row_idxs+1) - col_idxs), n) == 0, 1, 0)
        right_shift = np.where(np.mod((row_idxs - (col_idxs +1)), n) == 0, 1, 0)
    else:
        left_shift = np.where(row_idxs+1 == col_idxs, 1, 0)
        right_shift = np.where(row_idxs == col_idxs +1, 1, 0)
    
    sl = matrix_cosine_similarity(left_shift, learned_generator)
    sr = matrix_cosine_similarity(right_shift, learned_generator)
    
    if sl > sr:
        return left_shift
    else:
        return right_shift
    
def form_sensitivity_experiments(estimator_lr_bounds = [1.875e-3, 3.125e-3],
                                      model_lr_bounds = [0.75e-4, 1.25e-4],
                                      lr_decay_bounds = [0.1, 0.2],
                                      alignment_bounds = [0.75, 1.25],
                                      uniformity_bounds = [1.5, 2.5],
                                      resolution_bounds = [0.75, 1.25],
                                      infomax_bounds = [0.75, 1.25],
                                      noise_bounds = [0.0, 0.2],
                                      num_grid_levels = 4,
                                      num_trajectories = 4,
                                      eps = 1e-7):
    problem = {
        'num_vars': 8,
        'names': ['estimator_lr', 
                  'model_lr', 
                  'lr_decay',
                  'alignment',
                  'uniformity',
                  'resolution',
                  'infomax',
                  'noise'],
        'bounds': [estimator_lr_bounds,
                   model_lr_bounds,
                   lr_decay_bounds,
                   alignment_bounds,
                   uniformity_bounds,
                   resolution_bounds,
                   infomax_bounds,
                   noise_bounds]
    }

    # Generate samples using the Morris sampling method.
    hyperparameter_values = morris_sample.sample(problem, 
                                                 N=num_trajectories, 
                                                 num_levels=num_grid_levels)

    
    # For experiment files.    
    experiments = {}
    for exp_idx, vals in enumerate(hyperparameter_values):
        estimator_lr = vals[0]
        model_lr = vals[1]
        lr_decay = vals[2]
        alignment = vals[3]
        uniformity = vals[4]
        resolution = vals[5]
        infomax = vals[6]
        noise = vals[7]
        
        exp_name = f"exp{exp_idx}"
        
        exp_specs = {}
        exp_specs["model_params"] = {
            "zero_padding_size":WAVEFORM_TIMESTEPS,
            "use_zero_padding":USE_ZERO_PADDING,
            "num_uniformity_scales":1,
            "conditional_probability_estimator_hidden_layer_size":WAVEFORM_TIMESTEPS * 16
        }
        exp_specs["data_generator_params"] = {
            "batch_size":BATCH_SIZE,
            "use_circulant_translations":USE_CIRCULANT_TRANSLATIONS,
            "output_representation":"natural",
            "features":SYNTHETIC_DATASET_FEATURES,
            "noise_normalized_std":noise,
            "waveform_timesteps":WAVEFORM_TIMESTEPS
        }
        exp_specs["model_loss_coeffs"] = {
            "alignment_maximization_reg_coeff": alignment,
            "uniformity_maximization_reg_coeff": uniformity,
            "marginal_entropy_minimization_reg_coeff": resolution,
            "joint_entropy_maximization_reg_coeff": (resolution + infomax)
        }
        exp_specs["estimator_loss_coeffs"] = {
            "probability_estimator_entropy_minimization_reg_coeff": 1.0,
            "conditional_probability_estimator_entropy_minimization_reg_coeff": 1.0
        }
        exp_specs["num_training_batches"] = 100
        exp_specs["training_duration_in_epochs"] = NUM_TRAINING_EPOCHS
        exp_specs["model_optimizer_starting_lr"] = model_lr
        exp_specs["model_optimizer_ending_lr"] = model_lr * lr_decay
        exp_specs["estimators_optimizer_starting_lr"] = estimator_lr
        exp_specs["estimators_optimizer_ending_lr"] = estimator_lr * lr_decay
        
        experiments[exp_name] = exp_specs
    
    return experiments

def demean_and_std_normalize(vals, axis=0):
    vals = vals - np.mean(vals, axis=axis)
    vals = vals / np.std(vals, axis=axis)
    return vals

def analyze_experiments(estimator_lr_bounds = [1.875e-3, 3.125e-3],
                        model_lr_bounds = [0.75e-4, 1.25e-4],
                        lr_decay_bounds = [0.1, 0.2],
                        alignment_bounds = [0.75, 1.25],
                        uniformity_bounds = [1.5, 2.5],
                        resolution_bounds = [0.75, 1.25],
                        infomax_bounds = [0.75, 1.25],
                        noise_bounds = [0.0, 0.1],
                        num_grid_levels = 4,
                        num_trajectories = 4,
                        eps = 1e-7):
    
    problem = {
        'num_vars': 8,
        'names': ['estimator_lr', 
                  'model_lr', 
                  'lr_decay',
                  'alignment',
                  'uniformity',
                  'resolution',
                  'infomax',
                  'noise'],
        'bounds': [estimator_lr_bounds,
                   model_lr_bounds,
                   lr_decay_bounds,
                   alignment_bounds,
                   uniformity_bounds,
                   resolution_bounds,
                   infomax_bounds,
                   noise_bounds]
    }

    # Generate samples using the Morris sampling method.
    hyperparameter_values = morris_sample.sample(problem, 
                                                 N=num_trajectories, 
                                                 num_levels=num_grid_levels,
                                                 seed=0)

    # For experiment files.    
    scores = []
    vals = []
    
    for exp_idx, __ in enumerate(hyperparameter_values):
        exp_name = f"exp{exp_idx}"
        exp_specs = load_experiment_specs(exp_name)
        
        assert exp_specs["model_params"]["zero_padding_size"] == WAVEFORM_TIMESTEPS
        assert exp_specs["model_params"]["use_zero_padding"] == USE_ZERO_PADDING
        assert exp_specs["model_params"]["num_uniformity_scales"] == 1
        assert exp_specs["model_params"]["conditional_probability_estimator_hidden_layer_size"] == WAVEFORM_TIMESTEPS * 16
        assert exp_specs["data_generator_params"]["batch_size"] == BATCH_SIZE
        assert exp_specs["data_generator_params"]["use_circulant_translations"] == USE_CIRCULANT_TRANSLATIONS
        assert exp_specs["data_generator_params"]["output_representation"] == "natural"
        assert exp_specs["data_generator_params"]["waveform_timesteps"] == WAVEFORM_TIMESTEPS
        assert exp_specs["estimator_loss_coeffs"]["probability_estimator_entropy_minimization_reg_coeff"] == 1.
        assert exp_specs["estimator_loss_coeffs"]["conditional_probability_estimator_entropy_minimization_reg_coeff"] == 1.
        assert exp_specs["num_training_batches"] == 100
        assert exp_specs["training_duration_in_epochs"] == NUM_TRAINING_EPOCHS
        
<<<<<<< HEAD
NUM_TRAINING_EPOCHS = 4000
BATCH_SIZE = 2520
OUTPUT_REPRESENTATION = "natural"
SYNTHETIC_DATASET_FEATURES = [
    {
        "type": "gaussian",
        "scale_min": 0.2,
        "scale_max": 1.0,
        "amplitude_min": 0.5,
        "amplitude_max": 1.5
    }
]
WAVEFORM_TIMESTEPS = 7
USE_ZERO_PADDING = True
USE_CIRCULANT_TRANSLATIONS = True
BASE_FOLDER = "sensitivity_analysis"
=======
        noise = exp_specs["data_generator_params"]["noise_normalized_std"]
        alignment = exp_specs["model_loss_coeffs"]["alignment_maximization_reg_coeff"]
        uniformity = exp_specs["model_loss_coeffs"]["uniformity_maximization_reg_coeff"]
        resolution = exp_specs["model_loss_coeffs"]["marginal_entropy_minimization_reg_coeff"]
        infomax = exp_specs["model_loss_coeffs"]["joint_entropy_maximization_reg_coeff"] - resolution
        model_lr = exp_specs["model_optimizer_starting_lr"]
        lr_decay = exp_specs["model_optimizer_ending_lr"] / model_lr
        estimator_lr = exp_specs["estimators_optimizer_starting_lr"]
        
        assert abs(exp_specs["estimators_optimizer_ending_lr"] - estimator_lr * lr_decay) < eps
        
        vals.append([])
        vals[exp_idx].append(estimator_lr) 
        vals[exp_idx].append(model_lr)
        vals[exp_idx].append(lr_decay)
        vals[exp_idx].append(alignment)
        vals[exp_idx].append(uniformity)
        vals[exp_idx].append(resolution)
        vals[exp_idx].append(infomax)
        vals[exp_idx].append(noise)
        
        model = create_model(**exp_specs["model_params"])
        x_init = np.random.normal(size=(BATCH_SIZE, WAVEFORM_TIMESTEPS, 1))
        model.compile()
        model(x_init)
        
        generator = parse_generator_matrix(model, exp_name, NUM_TRAINING_EPOCHS-1)
        generator = generator[WAVEFORM_TIMESTEPS: -WAVEFORM_TIMESTEPS, WAVEFORM_TIMESTEPS:-WAVEFORM_TIMESTEPS]
        ideal_generator = find_ideal_translation_generator(generator, False)
        cosine_similarity = matrix_cosine_similarity(generator, ideal_generator)
        
        scores.append(cosine_similarity)

    # Normalize values
    vals = np.array(vals)
    scores = np.array(scores)
     
    result = morris_analyze.analyze(problem, vals, scores)

    exps = {}
    exps["Estimator lr"] = vals[:, 0]
    exps["Model lr"] = vals[:, 1]
    exps["Total lr decay"] = vals[:, 2]
    exps["Alignment"] = vals[:, 3]
    exps["Uniformity"] = vals[:, 4]
    exps["Resolution"] = vals[:, 5]
    exps["InfoMax"] = vals[:, 6]
    exps["Noise"] = vals[:, 7]
    exps["Cosine similarity"] = np.array(scores)
    
    pd.DataFrame(exps).to_csv("sensitivity_experiments.csv", float_format='%.3f')
    
    return result
>>>>>>> 0243083e

if __name__ == "__main__":
     # Create the parser
    parser = argparse.ArgumentParser(
        description="Run a sensitivity experiment using morris method or analyze previously conducted experiments."
    )

    # Add arguments
<<<<<<< HEAD
    parser.add_argument("operation", type=str, default='e', help="Operation type. Type 'e' for experiment, 'a' for analysis.")
    parser.add_argument("num_training_epochs", type=int, default=NUM_TRAINING_EPOCHS, help="Number of training epochs for each experiment.")
    parser.add_argument("batch_size", type=int, default=BATCH_SIZE, help="Batch size")
    parser.add_argument("output_representation", type=str, default=OUTPUT_REPRESENTATION, help="Output representation type.")
    parser.add_argument("waveform_timesteps", type=int, default=WAVEFORM_TIMESTEPS, help="Number of timesteps.")
    parser.add_argument("use_circulant_translations", type=bool, default=USE_CIRCULANT_TRANSLATIONS, help="Use circulant data generation if true.")
    parser.add_argument("base_folder", type=str, default=BASE_FOLDER, help="Folder in which the experiments will be stored to.")
    
    # Parse the arguments
    args = parser.parse_args()
    
    # For experiments dictionary.
    experiments = form_operating_region_experiments()  
    print("Number of experiments:{len(experiments)}")
=======
    parser.add_argument("--operation", type=str, default='e',
                        help="Operation type. Type 'e' for experiment, 'a' for analysis.")
    parser.add_argument("--num_training_epochs", type=int, default=NUM_TRAINING_EPOCHS,
                        help="Number of training epochs for each experiment.")
    parser.add_argument("--batch_size", type=int, default=BATCH_SIZE,
                        help="Batch size")
    parser.add_argument("--output_representation", type=str, default=OUTPUT_REPRESENTATION,
                        help="Output representation type.")
    parser.add_argument("--waveform_timesteps", type=int, default=WAVEFORM_TIMESTEPS,
                        help="Number of timesteps.")
    parser.add_argument("--use_circulant_translations", type=bool, default=USE_CIRCULANT_TRANSLATIONS,
                        help="Use circulant data generation if true.")
    parser.add_argument("--base_folder", type=str, default=BASE_FOLDER,
                        help="Folder in which the experiments will be stored to.")
>>>>>>> 0243083e
    
    # Parse the arguments
    args = parser.parse_args()
    
    NUM_TRAINING_EPOCHS = args.num_training_epochs
    BATCH_SIZE = args.batch_size
    OUTPUT_REPRESENTATION = args.output_representation
    WAVEFORM_TIMESTEPS = args.waveform_timesteps
    USE_CIRCULANT_TRANSLATIONS = args.use_circulant_translations
    BASE_FOLDER = args.base_folder
    
    if args.operation == 'e':    
        # For experiments dictionary.
        experiments = form_sensitivity_experiments()

        # Number of GPUs available
        gpus = tf.config.experimental.list_physical_devices("GPU")
        num_gpus = len(gpus)

        # Initialize GPUs.
        for gpu in gpus:
            tf.config.experimental.set_memory_growth(gpu, True)
            
        # Distribute experiments to GPUs
        tasks = distribute_experiments(experiments)

        # Use the 'spawn' method to create a new Python process
        multiprocessing.set_start_method("spawn")

        num_processes = sum(NUM_PROCESS_PER_GPUS)
        with multiprocessing.Pool(processes=num_processes) as pool:
            # Map the training function to each task
            pool.starmap(train_model, tasks)

        print("All experiments have been completed.")
    elif args.operation == 'a':
        print(analyze_experiments())
    else:
        raise ValueError("Invalid operation type.")
    <|MERGE_RESOLUTION|>--- conflicted
+++ resolved
@@ -358,24 +358,6 @@
         assert exp_specs["num_training_batches"] == 100
         assert exp_specs["training_duration_in_epochs"] == NUM_TRAINING_EPOCHS
         
-<<<<<<< HEAD
-NUM_TRAINING_EPOCHS = 4000
-BATCH_SIZE = 2520
-OUTPUT_REPRESENTATION = "natural"
-SYNTHETIC_DATASET_FEATURES = [
-    {
-        "type": "gaussian",
-        "scale_min": 0.2,
-        "scale_max": 1.0,
-        "amplitude_min": 0.5,
-        "amplitude_max": 1.5
-    }
-]
-WAVEFORM_TIMESTEPS = 7
-USE_ZERO_PADDING = True
-USE_CIRCULANT_TRANSLATIONS = True
-BASE_FOLDER = "sensitivity_analysis"
-=======
         noise = exp_specs["data_generator_params"]["noise_normalized_std"]
         alignment = exp_specs["model_loss_coeffs"]["alignment_maximization_reg_coeff"]
         uniformity = exp_specs["model_loss_coeffs"]["uniformity_maximization_reg_coeff"]
@@ -429,7 +411,6 @@
     pd.DataFrame(exps).to_csv("sensitivity_experiments.csv", float_format='%.3f')
     
     return result
->>>>>>> 0243083e
 
 if __name__ == "__main__":
      # Create the parser
@@ -438,22 +419,6 @@
     )
 
     # Add arguments
-<<<<<<< HEAD
-    parser.add_argument("operation", type=str, default='e', help="Operation type. Type 'e' for experiment, 'a' for analysis.")
-    parser.add_argument("num_training_epochs", type=int, default=NUM_TRAINING_EPOCHS, help="Number of training epochs for each experiment.")
-    parser.add_argument("batch_size", type=int, default=BATCH_SIZE, help="Batch size")
-    parser.add_argument("output_representation", type=str, default=OUTPUT_REPRESENTATION, help="Output representation type.")
-    parser.add_argument("waveform_timesteps", type=int, default=WAVEFORM_TIMESTEPS, help="Number of timesteps.")
-    parser.add_argument("use_circulant_translations", type=bool, default=USE_CIRCULANT_TRANSLATIONS, help="Use circulant data generation if true.")
-    parser.add_argument("base_folder", type=str, default=BASE_FOLDER, help="Folder in which the experiments will be stored to.")
-    
-    # Parse the arguments
-    args = parser.parse_args()
-    
-    # For experiments dictionary.
-    experiments = form_operating_region_experiments()  
-    print("Number of experiments:{len(experiments)}")
-=======
     parser.add_argument("--operation", type=str, default='e',
                         help="Operation type. Type 'e' for experiment, 'a' for analysis.")
     parser.add_argument("--num_training_epochs", type=int, default=NUM_TRAINING_EPOCHS,
@@ -468,7 +433,6 @@
                         help="Use circulant data generation if true.")
     parser.add_argument("--base_folder", type=str, default=BASE_FOLDER,
                         help="Folder in which the experiments will be stored to.")
->>>>>>> 0243083e
     
     # Parse the arguments
     args = parser.parse_args()
